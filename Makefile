--- conflicted
+++ resolved
@@ -47,14 +47,6 @@
 	perl -i.bak -pe 's/$(notdir $*)://' ${DATA_DIR}/bbox.txt
 
 %.mbtiles: %.osm.pbf
-<<<<<<< HEAD
-	@echo "Building MBTiles $(basename $@)"
-	cp $(basename $@).osm.pbf mbtiles_build/data.osm.pbf
-	docker build ./mbtiles_build --tag headway_mbtiles_builder
-	bash -c 'export CID=$$(docker create headway_mbtiles_builder) && \
-		docker cp $$CID:/data/output.mbtiles $@ && \
-		docker rm -v $$CID'
-=======
 	@echo "Building MBTiles $*"
 	cp $*.osm.pbf mbtiles_build/data.osm.pbf
 	ITAG=headway_build_mbtiles_$$(echo $(notdir $*) | tr '[:upper:]' '[:lower:]')
@@ -62,7 +54,6 @@
 	CID=$$(docker create $${ITAG})
 	docker cp $$CID:/data/output.mbtiles $@
 	docker rm -v $$CID
->>>>>>> 8d912dea
 
 %.nominatim.sql %.nominatim_tokenizer.tgz: %.osm.pbf
 	@echo "Building geocoding index for $(basename $(basename $@))."
@@ -75,13 +66,13 @@
 	docker rm -v $$CID
 
 %.photon.tgz: %.nominatim.sql
-<<<<<<< HEAD
-	@echo "Importing data into photon and building index for $(basename $(basename $@))."
-	cp $(basename $(basename $@)).nominatim.sql ./geocoder/photon_build/data.nominatim.sql
-	docker build ./geocoder/photon_build --tag headway_photon_build
-	bash -c 'export CID=$$(docker create headway_photon_build) && \
-		docker cp $$CID:/photon/photon.tgz $@ && \
-		docker rm -v $$CID'
+	@echo "Importing data into photon and building index for $*."
+	cp $^ ./geocoder/photon_build/data.nominatim.sql
+	ITAG=headway_build_photon_$$(echo $(notdir $*) | tr '[:upper:]' '[:lower:]')
+	docker build ./geocoder/photon_build --tag $${ITAG}
+	CID=$$(docker create $${ITAG})
+	docker cp $$CID:/photon/photon.tgz $@
+	docker rm -v $$CID
 
 %.graph.obj: %.osm.pbf %.gtfs.tar
 	@echo "Building OpenTripPlanner graph for $*."
@@ -116,15 +107,6 @@
 	@echo "Building tileserver image for $(basename $@)."
 	cp $(basename $@).mbtiles ./tileserver/tiles.mbtiles
 	docker build ./tileserver --tag headway_tileserver
-=======
-	@echo "Importing data into photon and building index for $*."
-	cp $^ ./geocoder/photon_build/data.nominatim.sql
-	ITAG=headway_build_photon_$$(echo $(notdir $*) | tr '[:upper:]' '[:lower:]')
-	docker build ./geocoder/photon_build --tag $${ITAG}
-	CID=$$(docker create $${ITAG})
-	docker cp $$CID:/photon/photon.tgz $@
-	docker rm -v $$CID
->>>>>>> 8d912dea
 
 nominatim_image:
 	@echo "Building nominatim image"
@@ -134,7 +116,6 @@
 	@echo "Building photon image"
 	docker build ./geocoder/photon --tag headway_photon
 
-<<<<<<< HEAD
 nginx_image:
 	docker build ./web --tag headway_nginx
 
@@ -146,53 +127,6 @@
 
 tag_images: nginx_image photon_image nominatim_image otp_image valhalla_image
 	@echo "Tagged images"
-=======
-%.graph.tgz: %.osm.pbf
-	@echo "Pre-generating graphhopper graph for $*."
-	ITAG=headway_build_graphhopper_$$(echo $(notdir $*) | tr '[:upper:]' '[:lower:]')
-	docker build ./graphhopper --tag $${ITAG}
-	docker volume rm -f headway_graphhopper_build
-	docker volume create headway_graphhopper_build
-	CID=$$(docker container create --name headway_graphhopper_ephemeral_busybox_build \
-		-v headway_graphhopper_build:/headway_graphhopper_build \
-		alpine:3)
-	docker cp $< $${CID}:/headway_graphhopper_build/data.osm.pbf
-	docker run --memory=$(DOCKER_MEMORY) -it --rm \
-		-v headway_graphhopper_build:/graph_volume \
-		$${ITAG} \
-		-Ddw.graphhopper.datareader.file=/graph_volume/data.osm.pbf \
-		-jar \
-		/graphhopper/graphhopper-web-5.3.jar \
-		import \
-		config.yaml
-	docker run --rm \
-		-v headway_graphhopper_build:/headway_graphhopper_build \
-		alpine:3 \
-		/bin/sh -c 'rm -f /headway_graphhopper_build/graph.tgz && cd /headway_graphhopper_build && tar -czf graph.tgz *'
-	docker cp $${CID}:/headway_graphhopper_build/graph.tgz $@
-	docker rm $${CID}
-	docker volume rm headway_graphhopper_build
-
-nginx_image:
-	docker build ./web --tag headway_nginx
-
-tag_images: nginx_image photon_image graphhopper_image nominatim_image
-	@echo "Tagging images"
-
-%.graphhopper_volume: ${DATA_DIR}/%.graph.tgz graphhopper_image
-	@echo "Create volume, then delete, then create, to force failures if the volume is in use."
-	-docker volume create headway_graphhopper_vol
-	docker volume rm -f headway_graphhopper_vol
-	docker volume create headway_graphhopper_vol
-	CID=$$(docker create --name headway_graphhopper_ephemeral_busybox_tag \
-		-v headway_graphhopper_vol:/headway_graphhopper \
-		alpine:3 \
-		/bin/sh -c 'cd /headway_graphhopper && tar -xvf graph.tgz && rm graph.tgz' \
-	)
-	docker cp $< $${CID}:/headway_graphhopper/graph.tgz
-	docker start -a $${CID}
-	docker rm $${CID}
->>>>>>> 8d912dea
 
 $(filter %,$(CITIES)): %: ${DATA_DIR}/%.osm.pbf ${DATA_DIR}/%.nominatim.sql ${DATA_DIR}/%.nominatim_tokenizer.tgz ${DATA_DIR}/%.photon.tgz ${DATA_DIR}/%.mbtiles ${DATA_DIR}/%.graph.obj ${DATA_DIR}/%.gtfs.tar ${DATA_DIR}/%.valhalla.tar ${DATA_DIR}/%.bbox tag_images
 	@echo "Built $@"
@@ -201,14 +135,12 @@
 clean:
 	rm -rf ${DATA_DIR}/*.mbtiles
 	rm -rf ${DATA_DIR}/*.nominatim.sql
-<<<<<<< HEAD
 	rm -rf ${DATA_DIR}/*.nominatim_tokenizer.tgz
 	rm -rf ${DATA_DIR}/*.photon.tgz
+	rm -rf ${DATA_DIR}/*.valhalla.tar
 	rm -rf ${DATA_DIR}/*.graph.obj
 	rm -rf ${DATA_DIR}/bbox.txt
 	rm -rf ${DATA_DIR}/bbox.txt.bak
-=======
->>>>>>> 8d912dea
 
 %.up: %
 	docker-compose kill || echo "Containers not up"
@@ -218,17 +150,5 @@
 # Clean even the data we have to download from external sources.
 clean_all: clean
 	rm -rf ${DATA_DIR}/*.osm.pbf
-<<<<<<< HEAD
 	rm -rf ${DATA_DIR}/*.gtfs.tar
-	rm -rf ${DATA_DIR}/sources
-=======
-	rm -rf ${DATA_DIR}/*.photon
-	rm -rf ${DATA_DIR}/bbox.txt
-	rm -rf ${DATA_DIR}/sources
-	rm -rf ${DATA_DIR}/nominatim_flatnode
-	rm -rf ${DATA_DIR}/nominatim_pg
-	docker images | grep ^headway_build_ | tr -s ' ' | cut -d' ' -f3 | xargs docker rmi
-
-graphhopper_image:
-	docker build ./graphhopper --tag headway_graphhopper
->>>>>>> 8d912dea
+	rm -rf ${DATA_DIR}/sources