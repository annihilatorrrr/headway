--- conflicted
+++ resolved
@@ -2,13 +2,8 @@
   <div>
     <q-input
       ref="autoCompleteInput"
-<<<<<<< HEAD
       class="search-bar"
-      :label="$props.hint ? $props.hint : 'Where to?'"
-=======
-      class="main-search-bar"
       :label="$props.hint ? $props.hint : $t('where_to_question')"
->>>>>>> 207a1c80
       v-model="inputText"
       :clearable="true"
       :input-style="{ color: 'black' }"
